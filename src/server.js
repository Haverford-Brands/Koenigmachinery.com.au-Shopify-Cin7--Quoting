import axios from "axios";
import crypto from "crypto";
import dotenv from "dotenv";
import express from "express";

dotenv.config();

const {
        SHOPIFY_APP_SECRET,
        SHOPIFY_ALLOWED_SHOP,
        CIN7_BASE_URL = "https://api.cin7.com/api",
        CIN7_USERNAME,
        CIN7_API_KEY,
        CIN7_BRANCH_ID,
        CIN7_DEFAULT_CURRENCY = "USD",
<<<<<<< HEAD
=======
        LOG_SHOPIFY_SUMMARY = "1",
        LOG_SHOPIFY_DRAFT = "1",
        DEBUG_DRY_RUN = "0",
>>>>>>> 10f96d6f
        PORT = 3000,
} = process.env;

if (!SHOPIFY_APP_SECRET) throw new Error("Missing SHOPIFY_APP_SECRET");
if (!CIN7_USERNAME || !CIN7_API_KEY)
	throw new Error("Missing Cin7 credentials");

const CIN7_AUTH_HEADER = `Basic ${Buffer.from(
	`${CIN7_USERNAME}:${CIN7_API_KEY}`
).toString("base64")}`;

function timingSafeEqual(a, b) {
	const ab = Buffer.from(a, "utf8");
	const bb = Buffer.from(b, "utf8");
	return ab.length === bb.length && crypto.timingSafeEqual(ab, bb);
}

function verifyShopifyHmac(rawBody, headers) {
	const received =
		headers["x-shopify-hmac-sha256"] || headers["X-Shopify-Hmac-Sha256"];
	if (!received) return false;
	const digest = crypto
		.createHmac("sha256", SHOPIFY_APP_SECRET)
		.update(rawBody)
		.digest("base64");
	return timingSafeEqual(digest, received);
}

function allowedShop(headers) {
	if (!SHOPIFY_ALLOWED_SHOP) return true;
	const shop =
		headers["x-shopify-shop-domain"] || headers["X-Shopify-Shop-Domain"];
	return shop && shop.toLowerCase() === SHOPIFY_ALLOWED_SHOP.toLowerCase();
}

function mapDraftOrderToCin7Quote(draft) {
	const cust = draft.customer || {};
	const ship = draft.shipping_address || {};
	const bill = draft.billing_address || {};
	const quote = {
		reference: draft.name || String(draft.id || ""),
		firstName: cust.first_name || bill.first_name || ship.first_name || "",
		lastName: cust.last_name || bill.last_name || ship.last_name || "",
		company:
			bill.company || ship.company || (cust.default_address?.company ?? ""),
		email: draft.email || cust.email || "",
		phone: ship.phone || bill.phone || cust.phone || "",
		deliveryFirstName: ship.first_name || "",
		deliveryLastName: ship.last_name || "",
		deliveryCompany: ship.company || "",
		deliveryAddress1: ship.address1 || "",
		deliveryAddress2: ship.address2 || "",
		deliveryCity: ship.city || "",
		deliveryState: ship.province || "",
		deliveryPostalCode: ship.zip || "",
		deliveryCountry: ship.country || "",
		billingFirstName: bill.first_name || "",
		billingLastName: bill.last_name || "",
		billingCompany: bill.company || "",
		billingAddress1: bill.address1 || "",
		billingAddress2: bill.address2 || "",
		billingCity: bill.city || "",
		billingPostalCode: bill.zip || "",
		billingState: bill.province || "",
		billingCountry: bill.country || "",
		branchId: CIN7_BRANCH_ID ? Number(CIN7_BRANCH_ID) : undefined,
		internalComments: draft.note || null,
		currencyCode: draft.currency || CIN7_DEFAULT_CURRENCY,
		taxStatus: draft.taxes_included ? "Incl" : "Excl",
		discountTotal: draft.applied_discount?.amount
			? Number(draft.applied_discount.amount)
			: 0,
		discountDescription:
			draft.applied_discount?.title ||
			draft.applied_discount?.description ||
			null,
		lineItems: (draft.line_items || []).map((li, idx) => ({
			code: li.sku || "",
			name: li.title || "",
			option1: li.variant_title || "",
			qty: Number(li.quantity || 0),
			unitPrice: li.price != null ? Number(li.price) : 0,
			discount: li.applied_discount?.amount
				? Number(li.applied_discount.amount)
				: 0,
			sort: idx + 1,
		})),
	};
	Object.keys(quote).forEach((k) => {
		if (quote[k] === undefined || quote[k] === null || quote[k] === "")
			delete quote[k];
	});
	return quote;
}

function summarizeDraft(draft) {
	return {
		id: draft.id,
		name: draft.name,
		currency: draft.currency,
		taxes_included: draft.taxes_included,
		line_items: (draft.line_items || []).map((li) => ({
			sku: li.sku,
			title: li.title,
			qty: li.quantity,
			price: li.price,
		})),
	};
}

async function sendQuoteToCin7(quote) {
        const url = `${CIN7_BASE_URL}/v1/Quotes?loadboms=false`;
        const payload = [quote];
<<<<<<< HEAD
        console.log(
                JSON.stringify({
                        tag: "cin7.quote.request",
                        payload: quote,
                })
        );
=======

        if (LOG_SHOPIFY_SUMMARY === "1") {
                console.log(
                        JSON.stringify({
                                tag: "cin7.quote.request",
                                payload: quote,
                        })
                );
        }
>>>>>>> 10f96d6f

        const res = await axios.post(url, payload, {
                headers: {
                        Authorization: CIN7_AUTH_HEADER,
                        "Content-Type": "application/json",
                },
                timeout: 15000,
        });

<<<<<<< HEAD
        console.log(
                JSON.stringify({
                        tag: "cin7.quote.response",
                        data: res.data,
                })
        );
=======
        if (LOG_SHOPIFY_SUMMARY === "1") {
                console.log(
                        JSON.stringify({
                                tag: "cin7.quote.response",
                                data: res.data,
                        })
                );
        }
>>>>>>> 10f96d6f

        return res.data;
}

const app = express();
const rawJson = express.raw({ type: "application/json" });

app.get("/healthz", (_req, res) => res.status(200).send("ok"));

app.post("/webhooks/shopify/draft_orders/create", rawJson, async (req, res) => {
	try {
		if (!allowedShop(req.headers)) return res.status(401).send("invalid shop");
		if (!verifyShopifyHmac(req.body, req.headers))
			return res.status(401).send("invalid hmac");

                const draft =
                        JSON.parse(req.body.toString("utf8")).draft_order ||
                        JSON.parse(req.body.toString("utf8"));

                console.log(
                        JSON.stringify({
                                tag: "shopify.draft.summary",
                                draft: summarizeDraft(draft),
                        })
                );

                console.log(
                        JSON.stringify({
                                tag: "shopify.draft.full",
                                draft,
                        })
                );

		const quote = mapDraftOrderToCin7Quote(draft);

		if (!quote.email) {
			console.warn(
				JSON.stringify({
					tag: "cin7.precondition.missingEmail",
					reference: quote.reference,
					note: "No email found on draft/customer; Cin7 requires email when memberId is not provided.",
				})
			);
			return res.status(200).send("ok");
                }

                // Try to resolve memberId by email
                try {
                        const r = await axios.get(`${CIN7_BASE_URL}/v1/Contacts`, {
				params: {
					fields: "id,email",
					where: `email='${quote.email}'`,
					rows: 1,
				},
				headers: { Authorization: CIN7_AUTH_HEADER },
				timeout: 8000,
			});
			const contact = Array.isArray(r.data) ? r.data[0] : null;
			if (contact?.id) quote.memberId = contact.id;
		} catch (e) {
			console.warn(
				JSON.stringify({
					tag: "cin7.contact.lookup.failed",
					status: e.response?.status,
					message: e.message,
				})
			);
                }
<<<<<<< HEAD

                console.log(
                        JSON.stringify({
                                tag: "cin7.quote.preview",
                                reference: quote.reference,
                                hasEmail: !!quote.email,
                                memberId: quote.memberId || 0,
                                lineCount: quote.lineItems?.length || 0,
                                codes: (quote.lineItems || []).map((l) => l.code).filter(Boolean),
                        })
                );

                await sendQuoteToCin7(quote);
                console.log(
                        JSON.stringify({
                                tag: "cin7.quote.created",
                                reference: quote.reference,
                        })
                );
=======

                if (LOG_SHOPIFY_SUMMARY === "1") {
                        console.log(
                                JSON.stringify({
                                        tag: "cin7.quote.preview",
                                        reference: quote.reference,
                                        hasEmail: !!quote.email,
                                        memberId: quote.memberId || 0,
                                        lineCount: quote.lineItems?.length || 0,
                                        codes: (quote.lineItems || []).map((l) => l.code).filter(Boolean),
                                })
                        );
                }

                if (DEBUG_DRY_RUN === "1") return res.status(200).send("ok");

                await sendQuoteToCin7(quote);

                if (LOG_SHOPIFY_SUMMARY === "1") {
                        console.log(
                                JSON.stringify({
                                        tag: "cin7.quote.created",
                                        reference: quote.reference,
                                })
                        );
                }
>>>>>>> 10f96d6f

		return res.status(200).send("ok");
	} catch (err) {
		console.error(
			"Webhook handler error:",
			err.response?.status,
			err.response?.data || err.message
		);
		return res.status(200).send("ok");
	}
});

app.listen(Number(PORT), () => {
	console.log(`Webhook server listening on :${PORT}`);
});<|MERGE_RESOLUTION|>--- conflicted
+++ resolved
@@ -13,12 +13,6 @@
         CIN7_API_KEY,
         CIN7_BRANCH_ID,
         CIN7_DEFAULT_CURRENCY = "USD",
-<<<<<<< HEAD
-=======
-        LOG_SHOPIFY_SUMMARY = "1",
-        LOG_SHOPIFY_DRAFT = "1",
-        DEBUG_DRY_RUN = "0",
->>>>>>> 10f96d6f
         PORT = 3000,
 } = process.env;
 
@@ -132,24 +126,12 @@
 async function sendQuoteToCin7(quote) {
         const url = `${CIN7_BASE_URL}/v1/Quotes?loadboms=false`;
         const payload = [quote];
-<<<<<<< HEAD
         console.log(
                 JSON.stringify({
                         tag: "cin7.quote.request",
                         payload: quote,
                 })
         );
-=======
-
-        if (LOG_SHOPIFY_SUMMARY === "1") {
-                console.log(
-                        JSON.stringify({
-                                tag: "cin7.quote.request",
-                                payload: quote,
-                        })
-                );
-        }
->>>>>>> 10f96d6f
 
         const res = await axios.post(url, payload, {
                 headers: {
@@ -158,24 +140,12 @@
                 },
                 timeout: 15000,
         });
-
-<<<<<<< HEAD
         console.log(
                 JSON.stringify({
                         tag: "cin7.quote.response",
                         data: res.data,
                 })
         );
-=======
-        if (LOG_SHOPIFY_SUMMARY === "1") {
-                console.log(
-                        JSON.stringify({
-                                tag: "cin7.quote.response",
-                                data: res.data,
-                        })
-                );
-        }
->>>>>>> 10f96d6f
 
         return res.data;
 }
@@ -244,7 +214,6 @@
 				})
 			);
                 }
-<<<<<<< HEAD
 
                 console.log(
                         JSON.stringify({
@@ -264,35 +233,6 @@
                                 reference: quote.reference,
                         })
                 );
-=======
-
-                if (LOG_SHOPIFY_SUMMARY === "1") {
-                        console.log(
-                                JSON.stringify({
-                                        tag: "cin7.quote.preview",
-                                        reference: quote.reference,
-                                        hasEmail: !!quote.email,
-                                        memberId: quote.memberId || 0,
-                                        lineCount: quote.lineItems?.length || 0,
-                                        codes: (quote.lineItems || []).map((l) => l.code).filter(Boolean),
-                                })
-                        );
-                }
-
-                if (DEBUG_DRY_RUN === "1") return res.status(200).send("ok");
-
-                await sendQuoteToCin7(quote);
-
-                if (LOG_SHOPIFY_SUMMARY === "1") {
-                        console.log(
-                                JSON.stringify({
-                                        tag: "cin7.quote.created",
-                                        reference: quote.reference,
-                                })
-                        );
-                }
->>>>>>> 10f96d6f
-
 		return res.status(200).send("ok");
 	} catch (err) {
 		console.error(
