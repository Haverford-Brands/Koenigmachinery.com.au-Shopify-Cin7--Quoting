import axios from "axios";
import crypto from "crypto";
import dotenv from "dotenv";
import express from "express";

dotenv.config();

const {
        SHOPIFY_APP_SECRET,
        SHOPIFY_ALLOWED_SHOP,
        CIN7_BASE_URL = "https://api.cin7.com/api",
        CIN7_USERNAME,
        CIN7_API_KEY,
        CIN7_BRANCH_ID,
        CIN7_DEFAULT_CURRENCY = "USD",
        PORT = 3000,
} = process.env;

if (!SHOPIFY_APP_SECRET) throw new Error("Missing SHOPIFY_APP_SECRET");
if (!CIN7_USERNAME || !CIN7_API_KEY)
	throw new Error("Missing Cin7 credentials");

const CIN7_AUTH_HEADER = `Basic ${Buffer.from(
	`${CIN7_USERNAME}:${CIN7_API_KEY}`
).toString("base64")}`;

function timingSafeEqual(a, b) {
	const ab = Buffer.from(a, "utf8");
	const bb = Buffer.from(b, "utf8");
	return ab.length === bb.length && crypto.timingSafeEqual(ab, bb);
}

function verifyShopifyHmac(rawBody, headers) {
	const received =
		headers["x-shopify-hmac-sha256"] || headers["X-Shopify-Hmac-Sha256"];
	if (!received) return false;
	const digest = crypto
		.createHmac("sha256", SHOPIFY_APP_SECRET)
		.update(rawBody)
		.digest("base64");
	return timingSafeEqual(digest, received);
}

function allowedShop(headers) {
	if (!SHOPIFY_ALLOWED_SHOP) return true;
	const shop =
		headers["x-shopify-shop-domain"] || headers["X-Shopify-Shop-Domain"];
	return shop && shop.toLowerCase() === SHOPIFY_ALLOWED_SHOP.toLowerCase();
}

function mapDraftOrderToCin7Quote(draft) {
<<<<<<< HEAD
        const cust = draft.customer || {};
        const ship = draft.shipping_address || {};
        const bill = draft.billing_address || {};
        const shippingLine = draft.shipping_line || {};

        const lineDiscountTotal = (draft.line_items || []).reduce((sum, li) => {
                const amt = li.applied_discount?.amount
                        ? Number(li.applied_discount.amount)
                        : 0;
                return sum + amt;
        }, 0);
        const orderDiscount = draft.applied_discount?.amount
                ? Number(draft.applied_discount.amount)
                : 0;
        const discountTotal = orderDiscount + lineDiscountTotal;
        const firstDiscount =
                draft.applied_discount ||
                draft.line_items?.find((li) => li.applied_discount)?.applied_discount;
        const discountDescription = firstDiscount?.title || firstDiscount?.description || null;

        const quote = {
                reference: draft.name || String(draft.id || ""),
                firstName: cust.first_name || bill.first_name || ship.first_name || "",
                lastName: cust.last_name || bill.last_name || ship.last_name || "",
                company:
                        bill.company || ship.company || (cust.default_address?.company ?? ""),
                memberEmail: draft.email || cust.email || "",
                phone: ship.phone || bill.phone || cust.phone || "",
                deliveryFirstName: ship.first_name || "",
                deliveryLastName: ship.last_name || "",
                deliveryCompany: ship.company || "",
                deliveryAddress1: ship.address1 || "",
                deliveryAddress2: ship.address2 || "",
                deliveryCity: ship.city || "",
                deliveryState: ship.province || "",
                deliveryPostalCode: ship.zip || "",
                deliveryCountry: ship.country || "",
                billingFirstName: bill.first_name || "",
                billingLastName: bill.last_name || "",
                billingCompany: bill.company || "",
                billingAddress1: bill.address1 || "",
                billingAddress2: bill.address2 || "",
                billingCity: bill.city || "",
                billingPostalCode: bill.zip || "",
                billingState: bill.province || "",
                billingCountry: bill.country || "",
                branchId: CIN7_BRANCH_ID ? Number(CIN7_BRANCH_ID) : undefined,
                internalComments: draft.note || null,
                currencyCode: draft.currency || CIN7_DEFAULT_CURRENCY,
                taxStatus: draft.taxes_included ? "Incl" : "Excl",
                discountTotal,
                discountDescription,
                freightTotal:
                        shippingLine.price != null ? Number(shippingLine.price) : undefined,
                freightDescription: shippingLine.title || undefined,
=======
	const cust = draft.customer || {};
	const ship = draft.shipping_address || {};
	const bill = draft.billing_address || {};
	const quote = {
		reference: draft.name || String(draft.id || ""),
		firstName: cust.first_name || bill.first_name || ship.first_name || "",
		lastName: cust.last_name || bill.last_name || ship.last_name || "",
		company:
			bill.company || ship.company || (cust.default_address?.company ?? ""),
                memberEmail: draft.email || cust.email || "",
		phone: ship.phone || bill.phone || cust.phone || "",
		deliveryFirstName: ship.first_name || "",
		deliveryLastName: ship.last_name || "",
		deliveryCompany: ship.company || "",
		deliveryAddress1: ship.address1 || "",
		deliveryAddress2: ship.address2 || "",
		deliveryCity: ship.city || "",
		deliveryState: ship.province || "",
		deliveryPostalCode: ship.zip || "",
		deliveryCountry: ship.country || "",
		billingFirstName: bill.first_name || "",
		billingLastName: bill.last_name || "",
		billingCompany: bill.company || "",
		billingAddress1: bill.address1 || "",
		billingAddress2: bill.address2 || "",
		billingCity: bill.city || "",
		billingPostalCode: bill.zip || "",
		billingState: bill.province || "",
		billingCountry: bill.country || "",
		branchId: CIN7_BRANCH_ID ? Number(CIN7_BRANCH_ID) : undefined,
		internalComments: draft.note || null,
		currencyCode: draft.currency || CIN7_DEFAULT_CURRENCY,
		taxStatus: draft.taxes_included ? "Incl" : "Excl",
		discountTotal: draft.applied_discount?.amount
			? Number(draft.applied_discount.amount)
			: 0,
                discountDescription:
                        draft.applied_discount?.title ||
                        draft.applied_discount?.description ||
                        null,
>>>>>>> 5e33ed05
                taxRate:
                        draft.taxes_included && draft.tax_lines?.[0]?.rate != null
                                ? Number(draft.tax_lines[0].rate) * 100
                                : undefined,
                lineItems: (draft.line_items || []).map((li, idx) => ({
                        code: li.sku || "",
                        name: li.title || "",
                        option1: li.variant_title || "",
                        qty: Number(li.quantity || 0),
                        unitPrice: li.price != null ? Number(li.price) : 0,
                        discount: li.applied_discount?.amount
                                ? Number(li.applied_discount.amount)
                                : 0,
                        taxRate:
                                draft.taxes_included && li.tax_lines?.[0]?.rate != null
                                        ? Number(li.tax_lines[0].rate) * 100
                                        : undefined,
                        sort: idx + 1,
                })),
<<<<<<< HEAD
        };
        Object.keys(quote).forEach((k) => {
                if (quote[k] === undefined || quote[k] === null || quote[k] === "")
                        delete quote[k];
        });
        return quote;
=======
	};
	Object.keys(quote).forEach((k) => {
		if (quote[k] === undefined || quote[k] === null || quote[k] === "")
			delete quote[k];
	});
	return quote;
>>>>>>> 5e33ed05
}

function summarizeDraft(draft) {
	return {
		id: draft.id,
		name: draft.name,
		currency: draft.currency,
		taxes_included: draft.taxes_included,
		line_items: (draft.line_items || []).map((li) => ({
			sku: li.sku,
			title: li.title,
			qty: li.quantity,
			price: li.price,
		})),
	};
}

async function sendQuoteToCin7(quote) {
        const url = `${CIN7_BASE_URL}/v1/Quotes?loadboms=false`;
        const payload = [quote];
        console.log(
                JSON.stringify({
                        tag: "cin7.quote.request",
                        payload: quote,
                })
        );

        const res = await axios.post(url, payload, {
                headers: {
                        Authorization: CIN7_AUTH_HEADER,
                        "Content-Type": "application/json",
                },
                timeout: 15000,
        });
<<<<<<< HEAD

=======
>>>>>>> 5e33ed05
        console.log(
                JSON.stringify({
                        tag: "cin7.quote.response",
                        data: res.data,
                })
        );

        return res.data;
}

const app = express();
const rawJson = express.raw({ type: "application/json" });

app.get("/healthz", (_req, res) => res.status(200).send("ok"));

app.post("/webhooks/shopify/draft_orders/create", rawJson, async (req, res) => {
	try {
		if (!allowedShop(req.headers)) return res.status(401).send("invalid shop");
		if (!verifyShopifyHmac(req.body, req.headers))
			return res.status(401).send("invalid hmac");

                const draft =
                        JSON.parse(req.body.toString("utf8")).draft_order ||
                        JSON.parse(req.body.toString("utf8"));

<<<<<<< HEAD
                console.log(
                        JSON.stringify({
                                tag: "shopify.draft.summary",
                                draft: summarizeDraft(draft),
                        })
                );

                console.log(
                        JSON.stringify({
=======

                console.log(
                        JSON.stringify({
                                tag: "shopify.draft.summary",
                                draft: summarizeDraft(draft),
                        })
                );

                console.log(
                        JSON.stringify({

>>>>>>> 5e33ed05
                                tag: "shopify.draft.full",
                                draft,
                        })
                );

		const quote = mapDraftOrderToCin7Quote(draft);

                if (!quote.memberEmail) {
			console.warn(
				JSON.stringify({
					tag: "cin7.precondition.missingEmail",
					reference: quote.reference,
                                        note: "No email found on draft/customer; Cin7 requires email when memberId is not provided.",
				})
			);
			return res.status(200).send("ok");
                }

                // Try to resolve memberId by email
                try {
                        const r = await axios.get(`${CIN7_BASE_URL}/v1/Contacts`, {
				params: {
					fields: "id,email",
                                        where: `email='${quote.memberEmail}'`,
					rows: 1,
				},
				headers: { Authorization: CIN7_AUTH_HEADER },
				timeout: 8000,
			});
			const contact = Array.isArray(r.data) ? r.data[0] : null;
			if (contact?.id) quote.memberId = contact.id;
		} catch (e) {
			console.warn(
				JSON.stringify({
					tag: "cin7.contact.lookup.failed",
					status: e.response?.status,
					message: e.message,
				})
			);
                }
<<<<<<< HEAD

                console.log(
                        JSON.stringify({
                                tag: "cin7.quote.preview",
                                reference: quote.reference,
                                hasEmail: !!quote.memberEmail,
                                memberId: quote.memberId || 0,
                                lineCount: quote.lineItems?.length || 0,
                                codes: (quote.lineItems || []).map((l) => l.code).filter(Boolean),
                        })
                );
=======

                console.log(
                        JSON.stringify({
                                tag: "cin7.quote.preview",
                                reference: quote.reference,
                                hasEmail: !!quote.memberEmail,
                                memberId: quote.memberId || 0,
                                lineCount: quote.lineItems?.length || 0,
                                codes: (quote.lineItems || []).map((l) => l.code).filter(Boolean),
                        })
                );

>>>>>>> 5e33ed05

                const data = await sendQuoteToCin7(quote);
                const result = Array.isArray(data) ? data[0] : data;
                if (result?.success) {
                        console.log(
                                JSON.stringify({
                                        tag: "cin7.quote.created",
                                        reference: quote.reference,
                                        id: result.id,
                                })
                        );
                } else {
                        console.warn(
                                JSON.stringify({
                                        tag: "cin7.quote.error",
                                        reference: quote.reference,
                                        errors: result?.errors || [],
                                })
                        );
                }
<<<<<<< HEAD

                return res.status(200).send("ok");
        } catch (err) {
                console.error(
                        "Webhook handler error:",
                        err.response?.status,
=======

                return res.status(200).send("ok");
        } catch (err) {
                console.error(
                        "Webhook handler error:",
                        err.response?.status,

>>>>>>> 5e33ed05
			err.response?.data || err.message
		);
		return res.status(200).send("ok");
	}
});

app.listen(Number(PORT), () => {
	console.log(`Webhook server listening on :${PORT}`);
});<|MERGE_RESOLUTION|>--- conflicted
+++ resolved
@@ -49,63 +49,6 @@
 }
 
 function mapDraftOrderToCin7Quote(draft) {
-<<<<<<< HEAD
-        const cust = draft.customer || {};
-        const ship = draft.shipping_address || {};
-        const bill = draft.billing_address || {};
-        const shippingLine = draft.shipping_line || {};
-
-        const lineDiscountTotal = (draft.line_items || []).reduce((sum, li) => {
-                const amt = li.applied_discount?.amount
-                        ? Number(li.applied_discount.amount)
-                        : 0;
-                return sum + amt;
-        }, 0);
-        const orderDiscount = draft.applied_discount?.amount
-                ? Number(draft.applied_discount.amount)
-                : 0;
-        const discountTotal = orderDiscount + lineDiscountTotal;
-        const firstDiscount =
-                draft.applied_discount ||
-                draft.line_items?.find((li) => li.applied_discount)?.applied_discount;
-        const discountDescription = firstDiscount?.title || firstDiscount?.description || null;
-
-        const quote = {
-                reference: draft.name || String(draft.id || ""),
-                firstName: cust.first_name || bill.first_name || ship.first_name || "",
-                lastName: cust.last_name || bill.last_name || ship.last_name || "",
-                company:
-                        bill.company || ship.company || (cust.default_address?.company ?? ""),
-                memberEmail: draft.email || cust.email || "",
-                phone: ship.phone || bill.phone || cust.phone || "",
-                deliveryFirstName: ship.first_name || "",
-                deliveryLastName: ship.last_name || "",
-                deliveryCompany: ship.company || "",
-                deliveryAddress1: ship.address1 || "",
-                deliveryAddress2: ship.address2 || "",
-                deliveryCity: ship.city || "",
-                deliveryState: ship.province || "",
-                deliveryPostalCode: ship.zip || "",
-                deliveryCountry: ship.country || "",
-                billingFirstName: bill.first_name || "",
-                billingLastName: bill.last_name || "",
-                billingCompany: bill.company || "",
-                billingAddress1: bill.address1 || "",
-                billingAddress2: bill.address2 || "",
-                billingCity: bill.city || "",
-                billingPostalCode: bill.zip || "",
-                billingState: bill.province || "",
-                billingCountry: bill.country || "",
-                branchId: CIN7_BRANCH_ID ? Number(CIN7_BRANCH_ID) : undefined,
-                internalComments: draft.note || null,
-                currencyCode: draft.currency || CIN7_DEFAULT_CURRENCY,
-                taxStatus: draft.taxes_included ? "Incl" : "Excl",
-                discountTotal,
-                discountDescription,
-                freightTotal:
-                        shippingLine.price != null ? Number(shippingLine.price) : undefined,
-                freightDescription: shippingLine.title || undefined,
-=======
 	const cust = draft.customer || {};
 	const ship = draft.shipping_address || {};
 	const bill = draft.billing_address || {};
@@ -115,7 +58,7 @@
 		lastName: cust.last_name || bill.last_name || ship.last_name || "",
 		company:
 			bill.company || ship.company || (cust.default_address?.company ?? ""),
-                memberEmail: draft.email || cust.email || "",
+		email: draft.email || cust.email || "",
 		phone: ship.phone || bill.phone || cust.phone || "",
 		deliveryFirstName: ship.first_name || "",
 		deliveryLastName: ship.last_name || "",
@@ -142,45 +85,27 @@
 		discountTotal: draft.applied_discount?.amount
 			? Number(draft.applied_discount.amount)
 			: 0,
-                discountDescription:
-                        draft.applied_discount?.title ||
-                        draft.applied_discount?.description ||
-                        null,
->>>>>>> 5e33ed05
-                taxRate:
-                        draft.taxes_included && draft.tax_lines?.[0]?.rate != null
-                                ? Number(draft.tax_lines[0].rate) * 100
-                                : undefined,
-                lineItems: (draft.line_items || []).map((li, idx) => ({
-                        code: li.sku || "",
-                        name: li.title || "",
-                        option1: li.variant_title || "",
-                        qty: Number(li.quantity || 0),
-                        unitPrice: li.price != null ? Number(li.price) : 0,
-                        discount: li.applied_discount?.amount
-                                ? Number(li.applied_discount.amount)
-                                : 0,
-                        taxRate:
-                                draft.taxes_included && li.tax_lines?.[0]?.rate != null
-                                        ? Number(li.tax_lines[0].rate) * 100
-                                        : undefined,
-                        sort: idx + 1,
-                })),
-<<<<<<< HEAD
-        };
-        Object.keys(quote).forEach((k) => {
-                if (quote[k] === undefined || quote[k] === null || quote[k] === "")
-                        delete quote[k];
-        });
-        return quote;
-=======
+		discountDescription:
+			draft.applied_discount?.title ||
+			draft.applied_discount?.description ||
+			null,
+		lineItems: (draft.line_items || []).map((li, idx) => ({
+			code: li.sku || "",
+			name: li.title || "",
+			option1: li.variant_title || "",
+			qty: Number(li.quantity || 0),
+			unitPrice: li.price != null ? Number(li.price) : 0,
+			discount: li.applied_discount?.amount
+				? Number(li.applied_discount.amount)
+				: 0,
+			sort: idx + 1,
+		})),
 	};
 	Object.keys(quote).forEach((k) => {
 		if (quote[k] === undefined || quote[k] === null || quote[k] === "")
 			delete quote[k];
 	});
 	return quote;
->>>>>>> 5e33ed05
 }
 
 function summarizeDraft(draft) {
@@ -199,34 +124,16 @@
 }
 
 async function sendQuoteToCin7(quote) {
-        const url = `${CIN7_BASE_URL}/v1/Quotes?loadboms=false`;
-        const payload = [quote];
-        console.log(
-                JSON.stringify({
-                        tag: "cin7.quote.request",
-                        payload: quote,
-                })
-        );
-
-        const res = await axios.post(url, payload, {
-                headers: {
-                        Authorization: CIN7_AUTH_HEADER,
-                        "Content-Type": "application/json",
-                },
-                timeout: 15000,
-        });
-<<<<<<< HEAD
-
-=======
->>>>>>> 5e33ed05
-        console.log(
-                JSON.stringify({
-                        tag: "cin7.quote.response",
-                        data: res.data,
-                })
-        );
-
-        return res.data;
+	const url = `${CIN7_BASE_URL}/v1/Quotes?loadboms=false`;
+	const payload = [quote];
+	const res = await axios.post(url, payload, {
+		headers: {
+			Authorization: CIN7_AUTH_HEADER,
+			"Content-Type": "application/json",
+		},
+		timeout: 15000,
+	});
+	return res.data;
 }
 
 const app = express();
@@ -244,33 +151,21 @@
                         JSON.parse(req.body.toString("utf8")).draft_order ||
                         JSON.parse(req.body.toString("utf8"));
 
-<<<<<<< HEAD
+                if (LOG_SHOPIFY_SUMMARY === "1") {
+                        console.log(
+                                JSON.stringify({
+                                        tag: "shopify.draft.summary",
+                                        draft: summarizeDraft(draft),
+                                })
+                        );
+                }
+
                 console.log(
-                        JSON.stringify({
-                                tag: "shopify.draft.summary",
-                                draft: summarizeDraft(draft),
-                        })
-                );
-
-                console.log(
-                        JSON.stringify({
-=======
-
-                console.log(
-                        JSON.stringify({
-                                tag: "shopify.draft.summary",
-                                draft: summarizeDraft(draft),
-                        })
-                );
-
-                console.log(
-                        JSON.stringify({
-
->>>>>>> 5e33ed05
-                                tag: "shopify.draft.full",
-                                draft,
-                        })
-                );
+									JSON.stringify({
+										tag: "shopify.draft.full",
+										draft,
+									})
+								);
 
 		const quote = mapDraftOrderToCin7Quote(draft);
 
@@ -307,68 +202,25 @@
 				})
 			);
                 }
-<<<<<<< HEAD
-
-                console.log(
-                        JSON.stringify({
-                                tag: "cin7.quote.preview",
-                                reference: quote.reference,
-                                hasEmail: !!quote.memberEmail,
-                                memberId: quote.memberId || 0,
-                                lineCount: quote.lineItems?.length || 0,
-                                codes: (quote.lineItems || []).map((l) => l.code).filter(Boolean),
-                        })
-                );
-=======
-
-                console.log(
-                        JSON.stringify({
-                                tag: "cin7.quote.preview",
-                                reference: quote.reference,
-                                hasEmail: !!quote.memberEmail,
-                                memberId: quote.memberId || 0,
-                                lineCount: quote.lineItems?.length || 0,
-                                codes: (quote.lineItems || []).map((l) => l.code).filter(Boolean),
-                        })
-                );
-
->>>>>>> 5e33ed05
-
-                const data = await sendQuoteToCin7(quote);
-                const result = Array.isArray(data) ? data[0] : data;
-                if (result?.success) {
-                        console.log(
-                                JSON.stringify({
-                                        tag: "cin7.quote.created",
-                                        reference: quote.reference,
-                                        id: result.id,
-                                })
-                        );
-                } else {
-                        console.warn(
-                                JSON.stringify({
-                                        tag: "cin7.quote.error",
-                                        reference: quote.reference,
-                                        errors: result?.errors || [],
-                                })
-                        );
-                }
-<<<<<<< HEAD
-
-                return res.status(200).send("ok");
-        } catch (err) {
-                console.error(
-                        "Webhook handler error:",
-                        err.response?.status,
-=======
-
-                return res.status(200).send("ok");
-        } catch (err) {
-                console.error(
-                        "Webhook handler error:",
-                        err.response?.status,
-
->>>>>>> 5e33ed05
+
+		if (DEBUG_DRY_RUN === "1") return res.status(200).send("ok");
+
+		await sendQuoteToCin7(quote);
+
+		if (LOG_SHOPIFY_SUMMARY === "1") {
+			console.log(
+				JSON.stringify({
+					tag: "cin7.quote.created",
+					reference: quote.reference,
+				})
+			);
+		}
+
+		return res.status(200).send("ok");
+	} catch (err) {
+		console.error(
+			"Webhook handler error:",
+			err.response?.status,
 			err.response?.data || err.message
 		);
 		return res.status(200).send("ok");
