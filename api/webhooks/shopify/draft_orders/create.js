import crypto from "crypto";
import axios from "axios";

const {
        SHOPIFY_APP_SECRET,
        SHOPIFY_ALLOWED_SHOP,
        CIN7_BASE_URL = "https://api.cin7.com/api",
        CIN7_USERNAME,
        CIN7_API_KEY,
        CIN7_BRANCH_ID,
        CIN7_DEFAULT_CURRENCY = "USD",
} = process.env;

if (!SHOPIFY_APP_SECRET) console.error("Missing SHOPIFY_APP_SECRET");
if (!CIN7_USERNAME || !CIN7_API_KEY) console.error("Missing Cin7 credentials");

const CIN7_AUTH_HEADER = `Basic ${Buffer.from(
	`${CIN7_USERNAME}:${CIN7_API_KEY}`
).toString("base64")}`;

const MAX_EVENTS = 20;
const recentEvents = [];
function recordEvent(evt) {
	recentEvents.push(evt);
	if (recentEvents.length > MAX_EVENTS) recentEvents.shift();
}

function timingSafeEqual(a, b) {
	const ab = Buffer.from(a, "utf8");
	const bb = Buffer.from(b, "utf8");
	return ab.length === bb.length && crypto.timingSafeEqual(ab, bb);
}

function verifyShopifyHmac(rawBody, headers) {
	const received =
		headers["x-shopify-hmac-sha256"] || headers["X-Shopify-Hmac-Sha256"];
	if (!received) return false;
	const digest = crypto
		.createHmac("sha256", SHOPIFY_APP_SECRET)
		.update(rawBody)
		.digest("base64");
	return timingSafeEqual(digest, received);
}

function allowedShop(headers) {
	if (!SHOPIFY_ALLOWED_SHOP) return true;
	const shop =
		headers["x-shopify-shop-domain"] || headers["X-Shopify-Shop-Domain"];
	return shop && shop.toLowerCase() === SHOPIFY_ALLOWED_SHOP.toLowerCase();
}

export function mapDraftOrderToCin7Quote(draft) {
<<<<<<< HEAD
        const cust = draft.customer || {};
        const ship = draft.shipping_address || {};
        const bill = draft.billing_address || {};
        const shippingLine = draft.shipping_line || {};
        const primaryEmail =
                draft.email || cust.email || bill.email || ship.email || null;

        const lineDiscountTotal = (draft.line_items || []).reduce((sum, li) => {
                const amt = li.applied_discount?.amount
                        ? Number(li.applied_discount.amount)
                        : 0;
                return sum + amt;
        }, 0);
        const orderDiscount = draft.applied_discount?.amount
                ? Number(draft.applied_discount.amount)
                : 0;
        const discountTotal = orderDiscount + lineDiscountTotal;
        const firstDiscount =
                draft.applied_discount ||
                draft.line_items?.find((li) => li.applied_discount)?.applied_discount;
        const discountDescription = firstDiscount?.title || firstDiscount?.description || null;

        const quote = {
                reference: draft.name || String(draft.id || ""),
                firstName: cust.first_name || bill.first_name || ship.first_name || "",
                lastName: cust.last_name || bill.last_name || ship.last_name || "",
                company:
                        bill.company || ship.company || (cust.default_address?.company ?? ""),
                memberEmail: primaryEmail || undefined,
                phone: ship.phone || bill.phone || cust.phone || "",
                deliveryFirstName: ship.first_name || "",
                deliveryLastName: ship.last_name || "",
                deliveryCompany: ship.company || "",
                deliveryAddress1: ship.address1 || "",
                deliveryAddress2: ship.address2 || "",
                deliveryCity: ship.city || "",
                deliveryState: ship.province || "",
                deliveryPostalCode: ship.zip || "",
                deliveryCountry: ship.country || "",
                billingFirstName: bill.first_name || "",
                billingLastName: bill.last_name || "",
                billingCompany: bill.company || "",
                billingAddress1: bill.address1 || "",
                billingAddress2: bill.address2 || "",
                billingCity: bill.city || "",
                billingPostalCode: bill.zip || "",
                billingState: bill.province || "",
                billingCountry: bill.country || "",
                branchId: CIN7_BRANCH_ID ? Number(CIN7_BRANCH_ID) : undefined,
                internalComments: draft.note || null,
                currencyCode: draft.currency || CIN7_DEFAULT_CURRENCY,
                taxStatus: draft.taxes_included ? "Incl" : "Excl",
                discountTotal,
                discountDescription,
                freightTotal:
                        shippingLine.price != null ? Number(shippingLine.price) : undefined,
                freightDescription: shippingLine.title || undefined,
=======
	const cust = draft.customer || {};
	const ship = draft.shipping_address || {};
	const bill = draft.billing_address || {};
        const primaryEmail =
                draft.email || cust.email || bill.email || ship.email || null;
	const quote = {
		reference: draft.name || String(draft.id || ""),
		firstName: cust.first_name || bill.first_name || ship.first_name || "",
		lastName: cust.last_name || bill.last_name || ship.last_name || "",
		company:
			bill.company || ship.company || (cust.default_address?.company ?? ""),
                memberEmail: primaryEmail || undefined,
		phone: ship.phone || bill.phone || cust.phone || "",
		deliveryFirstName: ship.first_name || "",
		deliveryLastName: ship.last_name || "",
		deliveryCompany: ship.company || "",
		deliveryAddress1: ship.address1 || "",
		deliveryAddress2: ship.address2 || "",
		deliveryCity: ship.city || "",
		deliveryState: ship.province || "",
		deliveryPostalCode: ship.zip || "",
		deliveryCountry: ship.country || "",
		billingFirstName: bill.first_name || "",
		billingLastName: bill.last_name || "",
		billingCompany: bill.company || "",
		billingAddress1: bill.address1 || "",
		billingAddress2: bill.address2 || "",
		billingCity: bill.city || "",
		billingPostalCode: bill.zip || "",
		billingState: bill.province || "",
		billingCountry: bill.country || "",
		branchId: CIN7_BRANCH_ID ? Number(CIN7_BRANCH_ID) : undefined,
		internalComments: draft.note || null,
		currencyCode: draft.currency || CIN7_DEFAULT_CURRENCY,
		taxStatus: draft.taxes_included ? "Incl" : "Excl",
		discountTotal: draft.applied_discount?.amount
			? Number(draft.applied_discount.amount)
			: 0,
                discountDescription:
                        draft.applied_discount?.title ||
                        draft.applied_discount?.description ||
                        null,
>>>>>>> 5e33ed05
                taxRate:
                        draft.taxes_included && draft.tax_lines?.[0]?.rate != null
                                ? Number(draft.tax_lines[0].rate) * 100
                                : undefined,
                lineItems: (draft.line_items || []).map((li, idx) => ({
                        code: li.sku || "",
                        name: li.title || "",
                        option1: li.variant_title || "",
                        qty: Number(li.quantity || 0),
                        unitPrice: li.price != null ? Number(li.price) : 0,
                        discount: li.applied_discount?.amount
                                ? Number(li.applied_discount.amount)
                                : 0,
                        taxRate:
                                draft.taxes_included && li.tax_lines?.[0]?.rate != null
                                        ? Number(li.tax_lines[0].rate) * 100
                                        : undefined,
                        sort: idx + 1,
                })),
<<<<<<< HEAD
        };
        Object.keys(quote).forEach((k) => {
                if (quote[k] === undefined || quote[k] === null || quote[k] === "")
                        delete quote[k];
        });
        return quote;
=======
	};
	Object.keys(quote).forEach((k) => {
		if (quote[k] === undefined || quote[k] === null || quote[k] === "")
			delete quote[k];
	});
	return quote;
>>>>>>> 5e33ed05
}

function summarizeDraft(draft) {
	return {
		id: draft.id,
		name: draft.name,
		currency: draft.currency,
		taxes_included: draft.taxes_included,
		line_items: (draft.line_items || []).map((li) => ({
			sku: li.sku,
			title: li.title,
			qty: li.quantity,
			price: li.price,
		})),
	};
}

export default async function handler(req, res) {
        // GET: return captured events
        if (req.method === "GET") {
                return res.status(200).json({ events: recentEvents });
        }

	if (req.method !== "POST") return res.status(405).send("Method Not Allowed");
	if (!allowedShop(req.headers)) return res.status(401).send("invalid shop");

	const reqId = req.headers["x-shopify-event-id"] || crypto.randomUUID();
	const shop = req.headers["x-shopify-shop-domain"] || "unknown";
	const topic = req.headers["x-shopify-topic"] || "unknown";
	const triggeredAt =
		req.headers["x-shopify-triggered-at"] || new Date().toISOString();

	const chunks = [];
	for await (const chunk of req)
		chunks.push(Buffer.isBuffer(chunk) ? chunk : Buffer.from(chunk));
	const rawBody = Buffer.concat(chunks);

	if (!verifyShopifyHmac(rawBody, req.headers))
		return res.status(401).send("invalid hmac");

	let payload;
	try {
		payload = JSON.parse(rawBody.toString("utf8"));
	} catch {
		return res.status(400).send("invalid json");
	}
	const draft = payload.draft_order || payload;

	const capture = {
		id: reqId,
		receivedAt: new Date().toISOString(),
		shop,
		topic,
		triggeredAt,
		headers: {
			"x-shopify-topic": req.headers["x-shopify-topic"],
			"x-shopify-shop-domain": req.headers["x-shopify-shop-domain"],
			"x-shopify-event-id": req.headers["x-shopify-event-id"],
			"x-shopify-triggered-at": req.headers["x-shopify-triggered-at"],
		},
		body: draft,
	};
        capture.raw = rawBody.toString("utf8");
	recordEvent(capture);

        console.log(
                JSON.stringify({
                        tag: "shopify.draft.summary",
                        reqId,
                        shop,
                        topic,
                        triggeredAt,
                        draft: summarizeDraft(draft),
                })
        );

        console.log(
                JSON.stringify({
                        tag: "shopify.draft.full",
                        reqId,
                        shop,
                        topic,
                        triggeredAt,
                        draft,
                })
        );

	try {
		const quote = mapDraftOrderToCin7Quote(draft);

                if (!quote.memberEmail) {
			console.warn(
				JSON.stringify({
					tag: "cin7.precondition.missingEmail",
					reqId,
					reference: quote.reference,
                                        note: "No email found on draft/customer; Cin7 requires email when memberId is not provided.",
				})
			);
			return res.status(200).send("ok");
		}

		try {
			const r = await axios.get(`${CIN7_BASE_URL}/v1/Contacts`, {
				params: {
                                        fields: "id,email",
                                        where: `email='${quote.memberEmail}'`,
					rows: 1,
				},
				headers: { Authorization: CIN7_AUTH_HEADER },
				timeout: 8000,
			});
			const contact = Array.isArray(r.data) ? r.data[0] : null;
			if (contact?.id) quote.memberId = contact.id;
		} catch (e) {
			console.warn(
				JSON.stringify({
					tag: "cin7.contact.lookup.failed",
					reqId,
					status: e.response?.status,
					message: e.message,
				})
			);
		}

                console.log(
                        JSON.stringify({
                                tag: "cin7.quote.preview",
                                reqId,
                                reference: quote.reference,
                                hasEmail: !!quote.memberEmail,
                                memberId: quote.memberId || 0,
                                lineCount: quote.lineItems?.length || 0,
                                codes: (quote.lineItems || []).map((l) => l.code).filter(Boolean),
                        })
                );
<<<<<<< HEAD
=======

>>>>>>> 5e33ed05

                console.log(
                        JSON.stringify({
                                tag: "cin7.quote.request",
                                reqId,
                                payload: quote,
                        })
                );

                const cin7Res = await axios.post(
                        `${CIN7_BASE_URL}/v1/Quotes?loadboms=false`,
                        [quote],
                        {
                                headers: {
                                        Authorization: CIN7_AUTH_HEADER,
                                        "Content-Type": "application/json",
                                },
                                timeout: 10000,
                        }
                );
                console.log(
                        JSON.stringify({
                                tag: "cin7.quote.response",
                                reqId,
                                data: cin7Res.data,
                        })
                );
<<<<<<< HEAD
=======

>>>>>>> 5e33ed05
                const result = Array.isArray(cin7Res.data)
                        ? cin7Res.data[0]
                        : cin7Res.data;
                if (result?.success) {
                        console.log(
                                JSON.stringify({
                                        tag: "cin7.quote.created",
                                        reqId,
                                        reference: quote.reference,
                                        id: result.id,
                                })
                        );
                } else {
                        console.warn(
                                JSON.stringify({
                                        tag: "cin7.quote.error",
                                        reqId,
                                        reference: quote.reference,
                                        errors: result?.errors || [],
                                })
                        );
                }

                return res.status(200).send("ok");
	} catch (err) {
		console.error(
			"Cin7 error",
			err.response?.status,
			err.response?.data?.message || err.message
		);
		return res.status(502).send("cin7 error");
	}
}<|MERGE_RESOLUTION|>--- conflicted
+++ resolved
@@ -50,77 +50,18 @@
 }
 
 export function mapDraftOrderToCin7Quote(draft) {
-<<<<<<< HEAD
-        const cust = draft.customer || {};
-        const ship = draft.shipping_address || {};
-        const bill = draft.billing_address || {};
-        const shippingLine = draft.shipping_line || {};
-        const primaryEmail =
-                draft.email || cust.email || bill.email || ship.email || null;
-
-        const lineDiscountTotal = (draft.line_items || []).reduce((sum, li) => {
-                const amt = li.applied_discount?.amount
-                        ? Number(li.applied_discount.amount)
-                        : 0;
-                return sum + amt;
-        }, 0);
-        const orderDiscount = draft.applied_discount?.amount
-                ? Number(draft.applied_discount.amount)
-                : 0;
-        const discountTotal = orderDiscount + lineDiscountTotal;
-        const firstDiscount =
-                draft.applied_discount ||
-                draft.line_items?.find((li) => li.applied_discount)?.applied_discount;
-        const discountDescription = firstDiscount?.title || firstDiscount?.description || null;
-
-        const quote = {
-                reference: draft.name || String(draft.id || ""),
-                firstName: cust.first_name || bill.first_name || ship.first_name || "",
-                lastName: cust.last_name || bill.last_name || ship.last_name || "",
-                company:
-                        bill.company || ship.company || (cust.default_address?.company ?? ""),
-                memberEmail: primaryEmail || undefined,
-                phone: ship.phone || bill.phone || cust.phone || "",
-                deliveryFirstName: ship.first_name || "",
-                deliveryLastName: ship.last_name || "",
-                deliveryCompany: ship.company || "",
-                deliveryAddress1: ship.address1 || "",
-                deliveryAddress2: ship.address2 || "",
-                deliveryCity: ship.city || "",
-                deliveryState: ship.province || "",
-                deliveryPostalCode: ship.zip || "",
-                deliveryCountry: ship.country || "",
-                billingFirstName: bill.first_name || "",
-                billingLastName: bill.last_name || "",
-                billingCompany: bill.company || "",
-                billingAddress1: bill.address1 || "",
-                billingAddress2: bill.address2 || "",
-                billingCity: bill.city || "",
-                billingPostalCode: bill.zip || "",
-                billingState: bill.province || "",
-                billingCountry: bill.country || "",
-                branchId: CIN7_BRANCH_ID ? Number(CIN7_BRANCH_ID) : undefined,
-                internalComments: draft.note || null,
-                currencyCode: draft.currency || CIN7_DEFAULT_CURRENCY,
-                taxStatus: draft.taxes_included ? "Incl" : "Excl",
-                discountTotal,
-                discountDescription,
-                freightTotal:
-                        shippingLine.price != null ? Number(shippingLine.price) : undefined,
-                freightDescription: shippingLine.title || undefined,
-=======
 	const cust = draft.customer || {};
 	const ship = draft.shipping_address || {};
 	const bill = draft.billing_address || {};
-        const primaryEmail =
-                draft.email || cust.email || bill.email || ship.email || null;
+	const primaryEmail =
+		draft.email || cust.email || bill.email || ship.email || null;
 	const quote = {
 		reference: draft.name || String(draft.id || ""),
 		firstName: cust.first_name || bill.first_name || ship.first_name || "",
 		lastName: cust.last_name || bill.last_name || ship.last_name || "",
 		company:
 			bill.company || ship.company || (cust.default_address?.company ?? ""),
-                memberEmail: primaryEmail || undefined,
+		email: primaryEmail || undefined,
 		phone: ship.phone || bill.phone || cust.phone || "",
 		deliveryFirstName: ship.first_name || "",
 		deliveryLastName: ship.last_name || "",
@@ -147,45 +88,27 @@
 		discountTotal: draft.applied_discount?.amount
 			? Number(draft.applied_discount.amount)
 			: 0,
-                discountDescription:
-                        draft.applied_discount?.title ||
-                        draft.applied_discount?.description ||
-                        null,
->>>>>>> 5e33ed05
-                taxRate:
-                        draft.taxes_included && draft.tax_lines?.[0]?.rate != null
-                                ? Number(draft.tax_lines[0].rate) * 100
-                                : undefined,
-                lineItems: (draft.line_items || []).map((li, idx) => ({
-                        code: li.sku || "",
-                        name: li.title || "",
-                        option1: li.variant_title || "",
-                        qty: Number(li.quantity || 0),
-                        unitPrice: li.price != null ? Number(li.price) : 0,
-                        discount: li.applied_discount?.amount
-                                ? Number(li.applied_discount.amount)
-                                : 0,
-                        taxRate:
-                                draft.taxes_included && li.tax_lines?.[0]?.rate != null
-                                        ? Number(li.tax_lines[0].rate) * 100
-                                        : undefined,
-                        sort: idx + 1,
-                })),
-<<<<<<< HEAD
-        };
-        Object.keys(quote).forEach((k) => {
-                if (quote[k] === undefined || quote[k] === null || quote[k] === "")
-                        delete quote[k];
-        });
-        return quote;
-=======
+		discountDescription:
+			draft.applied_discount?.title ||
+			draft.applied_discount?.description ||
+			null,
+		lineItems: (draft.line_items || []).map((li, idx) => ({
+			code: li.sku || "",
+			name: li.title || "",
+			option1: li.variant_title || "",
+			qty: Number(li.quantity || 0),
+			unitPrice: li.price != null ? Number(li.price) : 0,
+			discount: li.applied_discount?.amount
+				? Number(li.applied_discount.amount)
+				: 0,
+			sort: idx + 1,
+		})),
 	};
 	Object.keys(quote).forEach((k) => {
 		if (quote[k] === undefined || quote[k] === null || quote[k] === "")
 			delete quote[k];
 	});
 	return quote;
->>>>>>> 5e33ed05
 }
 
 function summarizeDraft(draft) {
@@ -311,74 +234,39 @@
 			);
 		}
 
-                console.log(
-                        JSON.stringify({
-                                tag: "cin7.quote.preview",
-                                reqId,
-                                reference: quote.reference,
-                                hasEmail: !!quote.memberEmail,
-                                memberId: quote.memberId || 0,
-                                lineCount: quote.lineItems?.length || 0,
-                                codes: (quote.lineItems || []).map((l) => l.code).filter(Boolean),
-                        })
-                );
-<<<<<<< HEAD
-=======
-
->>>>>>> 5e33ed05
-
-                console.log(
-                        JSON.stringify({
-                                tag: "cin7.quote.request",
-                                reqId,
-                                payload: quote,
-                        })
-                );
-
-                const cin7Res = await axios.post(
-                        `${CIN7_BASE_URL}/v1/Quotes?loadboms=false`,
-                        [quote],
-                        {
-                                headers: {
-                                        Authorization: CIN7_AUTH_HEADER,
-                                        "Content-Type": "application/json",
-                                },
-                                timeout: 10000,
-                        }
-                );
-                console.log(
-                        JSON.stringify({
-                                tag: "cin7.quote.response",
-                                reqId,
-                                data: cin7Res.data,
-                        })
-                );
-<<<<<<< HEAD
-=======
-
->>>>>>> 5e33ed05
-                const result = Array.isArray(cin7Res.data)
-                        ? cin7Res.data[0]
-                        : cin7Res.data;
-                if (result?.success) {
-                        console.log(
-                                JSON.stringify({
-                                        tag: "cin7.quote.created",
-                                        reqId,
-                                        reference: quote.reference,
-                                        id: result.id,
-                                })
-                        );
-                } else {
-                        console.warn(
-                                JSON.stringify({
-                                        tag: "cin7.quote.error",
-                                        reqId,
-                                        reference: quote.reference,
-                                        errors: result?.errors || [],
-                                })
-                        );
-                }
+		if (LOG_SHOPIFY_SUMMARY === "1") {
+			console.log(
+				JSON.stringify({
+					tag: "cin7.quote.preview",
+					reqId,
+					reference: quote.reference,
+					hasEmail: !!quote.email,
+					memberId: quote.memberId || 0,
+					lineCount: quote.lineItems?.length || 0,
+					codes: (quote.lineItems || []).map((l) => l.code).filter(Boolean),
+				})
+			);
+		}
+
+		if (DEBUG_DRY_RUN === "1") return res.status(200).send("ok");
+
+		await axios.post(`${CIN7_BASE_URL}/v1/Quotes?loadboms=false`, [quote], {
+			headers: {
+				Authorization: CIN7_AUTH_HEADER,
+				"Content-Type": "application/json",
+			},
+			timeout: 10000,
+		});
+
+		if (LOG_SHOPIFY_SUMMARY === "1") {
+			console.log(
+				JSON.stringify({
+					tag: "cin7.quote.created",
+					reqId,
+					reference: quote.reference,
+				})
+			);
+		}
 
                 return res.status(200).send("ok");
 	} catch (err) {
