import crypto from "crypto";
import axios from "axios";

const {
        SHOPIFY_APP_SECRET,
        SHOPIFY_ALLOWED_SHOP,
        CIN7_BASE_URL = "https://api.cin7.com/api",
        CIN7_USERNAME,
        CIN7_API_KEY,
        CIN7_BRANCH_ID,
        CIN7_DEFAULT_CURRENCY = "USD",
} = process.env;

if (!SHOPIFY_APP_SECRET) console.error("Missing SHOPIFY_APP_SECRET");
if (!CIN7_USERNAME || !CIN7_API_KEY) console.error("Missing Cin7 credentials");

const CIN7_AUTH_HEADER = `Basic ${Buffer.from(
	`${CIN7_USERNAME}:${CIN7_API_KEY}`
).toString("base64")}`;

const MAX_EVENTS = 20;
const recentEvents = [];
function recordEvent(evt) {
	recentEvents.push(evt);
	if (recentEvents.length > MAX_EVENTS) recentEvents.shift();
}

function timingSafeEqual(a, b) {
	const ab = Buffer.from(a, "utf8");
	const bb = Buffer.from(b, "utf8");
	return ab.length === bb.length && crypto.timingSafeEqual(ab, bb);
}

function verifyShopifyHmac(rawBody, headers) {
	const received =
		headers["x-shopify-hmac-sha256"] || headers["X-Shopify-Hmac-Sha256"];
	if (!received) return false;
	const digest = crypto
		.createHmac("sha256", SHOPIFY_APP_SECRET)
		.update(rawBody)
		.digest("base64");
	return timingSafeEqual(digest, received);
}

function allowedShop(headers) {
	if (!SHOPIFY_ALLOWED_SHOP) return true;
	const shop =
		headers["x-shopify-shop-domain"] || headers["X-Shopify-Shop-Domain"];
	return shop && shop.toLowerCase() === SHOPIFY_ALLOWED_SHOP.toLowerCase();
}

export function mapDraftOrderToCin7Quote(draft) {
        const cust = draft.customer || {};
        const ship = draft.shipping_address || {};
        const bill = draft.billing_address || {};
        const shippingLine = draft.shipping_line || {};
        const primaryEmail =
                draft.email || cust.email || bill.email || ship.email || null;

        const lineDiscountTotal = (draft.line_items || []).reduce((sum, li) => {
                const amt = li.applied_discount?.amount
                        ? Number(li.applied_discount.amount)
                        : 0;
                return sum + amt;
        }, 0);
        const orderDiscount = draft.applied_discount?.amount
                ? Number(draft.applied_discount.amount)
                : 0;
        const discountTotal = orderDiscount + lineDiscountTotal;
        const firstDiscount =
                draft.applied_discount ||
                draft.line_items?.find((li) => li.applied_discount)?.applied_discount;
        const discountDescription = firstDiscount?.title || firstDiscount?.description || null;

        const quote = {
                reference: draft.name || String(draft.id || ""),
                firstName: cust.first_name || bill.first_name || ship.first_name || "",
                lastName: cust.last_name || bill.last_name || ship.last_name || "",
                company:
                        bill.company || ship.company || (cust.default_address?.company ?? ""),
                memberEmail: primaryEmail || undefined,
                phone: ship.phone || bill.phone || cust.phone || "",
                deliveryFirstName: ship.first_name || "",
                deliveryLastName: ship.last_name || "",
                deliveryCompany: ship.company || "",
                deliveryAddress1: ship.address1 || "",
                deliveryAddress2: ship.address2 || "",
                deliveryCity: ship.city || "",
                deliveryState: ship.province || "",
                deliveryPostalCode: ship.zip || "",
                deliveryCountry: ship.country || "",
                billingFirstName: bill.first_name || "",
                billingLastName: bill.last_name || "",
                billingCompany: bill.company || "",
                billingAddress1: bill.address1 || "",
                billingAddress2: bill.address2 || "",
                billingCity: bill.city || "",
                billingPostalCode: bill.zip || "",
                billingState: bill.province || "",
                billingCountry: bill.country || "",
                branchId: CIN7_BRANCH_ID ? Number(CIN7_BRANCH_ID) : undefined,
                internalComments: draft.note || null,
                currencyCode: draft.currency || CIN7_DEFAULT_CURRENCY,
                taxStatus: draft.taxes_included ? "Incl" : "Excl",
                discountTotal,
                discountDescription,
                freightTotal:
                        shippingLine.price != null ? Number(shippingLine.price) : undefined,
                freightDescription: shippingLine.title || undefined,
                taxRate:
                        draft.taxes_included && draft.tax_lines?.[0]?.rate != null
                                ? Number(draft.tax_lines[0].rate) * 100
                                : undefined,
                lineItems: (draft.line_items || []).map((li, idx) => ({
                        code: li.sku || "",
                        name: li.title || "",
                        option1: li.variant_title || "",
                        qty: Number(li.quantity || 0),
                        unitPrice: li.price != null ? Number(li.price) : 0,
                        discount: li.applied_discount?.amount
                                ? Number(li.applied_discount.amount)
                                : 0,
                        taxRate:
                                draft.taxes_included && li.tax_lines?.[0]?.rate != null
                                        ? Number(li.tax_lines[0].rate) * 100
                                        : undefined,
                        sort: idx + 1,
                })),
        };
        Object.keys(quote).forEach((k) => {
                if (quote[k] === undefined || quote[k] === null || quote[k] === "")
                        delete quote[k];
        });
        return quote;
}

function summarizeDraft(draft) {
	return {
		id: draft.id,
		name: draft.name,
		currency: draft.currency,
		taxes_included: draft.taxes_included,
		line_items: (draft.line_items || []).map((li) => ({
			sku: li.sku,
			title: li.title,
			qty: li.quantity,
			price: li.price,
		})),
	};
}

export default async function handler(req, res) {
        // GET: return captured events
        if (req.method === "GET") {
                return res.status(200).json({ events: recentEvents });
        }

	if (req.method !== "POST") return res.status(405).send("Method Not Allowed");
	if (!allowedShop(req.headers)) return res.status(401).send("invalid shop");

	const reqId = req.headers["x-shopify-event-id"] || crypto.randomUUID();
	const shop = req.headers["x-shopify-shop-domain"] || "unknown";
	const topic = req.headers["x-shopify-topic"] || "unknown";
	const triggeredAt =
		req.headers["x-shopify-triggered-at"] || new Date().toISOString();

	const chunks = [];
	for await (const chunk of req)
		chunks.push(Buffer.isBuffer(chunk) ? chunk : Buffer.from(chunk));
	const rawBody = Buffer.concat(chunks);

	if (!verifyShopifyHmac(rawBody, req.headers))
		return res.status(401).send("invalid hmac");

	let payload;
	try {
		payload = JSON.parse(rawBody.toString("utf8"));
	} catch {
		return res.status(400).send("invalid json");
	}
	const draft = payload.draft_order || payload;

	const capture = {
		id: reqId,
		receivedAt: new Date().toISOString(),
		shop,
		topic,
		triggeredAt,
		headers: {
			"x-shopify-topic": req.headers["x-shopify-topic"],
			"x-shopify-shop-domain": req.headers["x-shopify-shop-domain"],
			"x-shopify-event-id": req.headers["x-shopify-event-id"],
			"x-shopify-triggered-at": req.headers["x-shopify-triggered-at"],
		},
		body: draft,
	};
        capture.raw = rawBody.toString("utf8");
	recordEvent(capture);

<<<<<<< HEAD
        console.log({
                tag: "shopify.draft.summary",
                reqId,
                shop,
                topic,
                triggeredAt,
                draft: summarizeDraft(draft),
        });

        console.log({
                tag: "shopify.draft.full",
                reqId,
                shop,
                topic,
                triggeredAt,
                draft,
        });
=======
        console.log(
                JSON.stringify({
                        tag: "shopify.draft.summary",
                        reqId,
                        shop,
                        topic,
                        triggeredAt,
                        draft: summarizeDraft(draft),
                })
        );

        console.log(
                JSON.stringify({
                        tag: "shopify.draft.full",
                        reqId,
                        shop,
                        topic,
                        triggeredAt,
                        draft,
                })
        );
>>>>>>> a2545b0b

	try {
		const quote = mapDraftOrderToCin7Quote(draft);

                if (!quote.memberEmail) {
<<<<<<< HEAD
                        console.warn({
                                tag: "cin7.precondition.missingEmail",
                                reqId,
                                reference: quote.reference,
                                note: "No email found on draft/customer; Cin7 requires email when memberId is not provided.",
                        });
                        return res.status(200).send("ok");
                }
=======
			console.warn(
				JSON.stringify({
					tag: "cin7.precondition.missingEmail",
					reqId,
					reference: quote.reference,
                                        note: "No email found on draft/customer; Cin7 requires email when memberId is not provided.",
				})
			);
			return res.status(200).send("ok");
		}
>>>>>>> a2545b0b

		try {
			const r = await axios.get(`${CIN7_BASE_URL}/v1/Contacts`, {
				params: {
                                        fields: "id,email",
                                        where: `email='${quote.memberEmail}'`,
					rows: 1,
				},
				headers: { Authorization: CIN7_AUTH_HEADER },
				timeout: 8000,
			});
			const contact = Array.isArray(r.data) ? r.data[0] : null;
			if (contact?.id) quote.memberId = contact.id;
                } catch (e) {
                        console.warn({
                                tag: "cin7.contact.lookup.failed",
                                reqId,
                                status: e.response?.status,
                                message: e.message,
                        });
                }

                console.log({
                        tag: "cin7.quote.preview",
                        reqId,
                        reference: quote.reference,
                        hasEmail: !!quote.memberEmail,
                        memberId: quote.memberId || 0,
                        lineCount: quote.lineItems?.length || 0,
                        codes: (quote.lineItems || []).map((l) => l.code).filter(Boolean),
                });

                console.log({
                        tag: "cin7.quote.request",
                        reqId,
                        payload: quote,
                });

                const cin7Res = await axios.post(
                        `${CIN7_BASE_URL}/v1/Quotes?loadboms=false`,
                        [quote],
                        {
                                headers: {
                                        Authorization: CIN7_AUTH_HEADER,
                                        "Content-Type": "application/json",
                                },
                                timeout: 10000,
                        }
                );
                console.log({
                        tag: "cin7.quote.response",
                        reqId,
                        data: cin7Res.data,
                });
                const result = Array.isArray(cin7Res.data)
                        ? cin7Res.data[0]
                        : cin7Res.data;
                if (result?.success) {
                        console.log({
                                tag: "cin7.quote.created",
                                reqId,
                                reference: quote.reference,
                                id: result.id,
                        });
                } else {
                        console.warn({
                                tag: "cin7.quote.error",
                                reqId,
                                reference: quote.reference,
                                errors: result?.errors || [],
                        });
                }

                return res.status(200).send("ok");
	} catch (err) {
		console.error(
			"Cin7 error",
			err.response?.status,
			err.response?.data?.message || err.message
		);
		return res.status(502).send("cin7 error");
	}
}<|MERGE_RESOLUTION|>--- conflicted
+++ resolved
@@ -197,7 +197,6 @@
         capture.raw = rawBody.toString("utf8");
 	recordEvent(capture);
 
-<<<<<<< HEAD
         console.log({
                 tag: "shopify.draft.summary",
                 reqId,
@@ -215,35 +214,13 @@
                 triggeredAt,
                 draft,
         });
-=======
-        console.log(
-                JSON.stringify({
-                        tag: "shopify.draft.summary",
-                        reqId,
-                        shop,
-                        topic,
-                        triggeredAt,
-                        draft: summarizeDraft(draft),
-                })
-        );
-
-        console.log(
-                JSON.stringify({
-                        tag: "shopify.draft.full",
-                        reqId,
-                        shop,
-                        topic,
-                        triggeredAt,
-                        draft,
-                })
-        );
->>>>>>> a2545b0b
+
 
 	try {
 		const quote = mapDraftOrderToCin7Quote(draft);
 
                 if (!quote.memberEmail) {
-<<<<<<< HEAD
+
                         console.warn({
                                 tag: "cin7.precondition.missingEmail",
                                 reqId,
@@ -252,18 +229,7 @@
                         });
                         return res.status(200).send("ok");
                 }
-=======
-			console.warn(
-				JSON.stringify({
-					tag: "cin7.precondition.missingEmail",
-					reqId,
-					reference: quote.reference,
-                                        note: "No email found on draft/customer; Cin7 requires email when memberId is not provided.",
-				})
-			);
-			return res.status(200).send("ok");
-		}
->>>>>>> a2545b0b
+
 
 		try {
 			const r = await axios.get(`${CIN7_BASE_URL}/v1/Contacts`, {
