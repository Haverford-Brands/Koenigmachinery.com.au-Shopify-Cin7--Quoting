import crypto from "crypto";
import axios from "axios";

const {
        SHOPIFY_APP_SECRET,
        SHOPIFY_ALLOWED_SHOP,
        CIN7_BASE_URL = "https://api.cin7.com/api",
        CIN7_USERNAME,
        CIN7_API_KEY,
        CIN7_BRANCH_ID,
        CIN7_DEFAULT_CURRENCY = "USD",
} = process.env;

if (!SHOPIFY_APP_SECRET) console.error("Missing SHOPIFY_APP_SECRET");
if (!CIN7_USERNAME || !CIN7_API_KEY) console.error("Missing Cin7 credentials");

const CIN7_AUTH_HEADER = `Basic ${Buffer.from(
	`${CIN7_USERNAME}:${CIN7_API_KEY}`
).toString("base64")}`;

const MAX_EVENTS = 20;
const recentEvents = [];
function recordEvent(evt) {
	recentEvents.push(evt);
	if (recentEvents.length > MAX_EVENTS) recentEvents.shift();
}

function timingSafeEqual(a, b) {
	const ab = Buffer.from(a, "utf8");
	const bb = Buffer.from(b, "utf8");
	return ab.length === bb.length && crypto.timingSafeEqual(ab, bb);
}

function verifyShopifyHmac(rawBody, headers) {
	const received =
		headers["x-shopify-hmac-sha256"] || headers["X-Shopify-Hmac-Sha256"];
	if (!received) return false;
	const digest = crypto
		.createHmac("sha256", SHOPIFY_APP_SECRET)
		.update(rawBody)
		.digest("base64");
	return timingSafeEqual(digest, received);
}

function allowedShop(headers) {
	if (!SHOPIFY_ALLOWED_SHOP) return true;
	const shop =
		headers["x-shopify-shop-domain"] || headers["X-Shopify-Shop-Domain"];
	return shop && shop.toLowerCase() === SHOPIFY_ALLOWED_SHOP.toLowerCase();
}

export function mapDraftOrderToCin7Quote(draft) {
	const cust = draft.customer || {};
	const ship = draft.shipping_address || {};
	const bill = draft.billing_address || {};
        const primaryEmail =
                draft.email || cust.email || bill.email || ship.email || null;
	const quote = {
		reference: draft.name || String(draft.id || ""),
		firstName: cust.first_name || bill.first_name || ship.first_name || "",
		lastName: cust.last_name || bill.last_name || ship.last_name || "",
		company:
			bill.company || ship.company || (cust.default_address?.company ?? ""),
                memberEmail: primaryEmail || undefined,
		phone: ship.phone || bill.phone || cust.phone || "",
		deliveryFirstName: ship.first_name || "",
		deliveryLastName: ship.last_name || "",
		deliveryCompany: ship.company || "",
		deliveryAddress1: ship.address1 || "",
		deliveryAddress2: ship.address2 || "",
		deliveryCity: ship.city || "",
		deliveryState: ship.province || "",
		deliveryPostalCode: ship.zip || "",
		deliveryCountry: ship.country || "",
		billingFirstName: bill.first_name || "",
		billingLastName: bill.last_name || "",
		billingCompany: bill.company || "",
		billingAddress1: bill.address1 || "",
		billingAddress2: bill.address2 || "",
		billingCity: bill.city || "",
		billingPostalCode: bill.zip || "",
		billingState: bill.province || "",
		billingCountry: bill.country || "",
		branchId: CIN7_BRANCH_ID ? Number(CIN7_BRANCH_ID) : undefined,
		internalComments: draft.note || null,
		currencyCode: draft.currency || CIN7_DEFAULT_CURRENCY,
		taxStatus: draft.taxes_included ? "Incl" : "Excl",
		discountTotal: draft.applied_discount?.amount
			? Number(draft.applied_discount.amount)
			: 0,
                discountDescription:
                        draft.applied_discount?.title ||
                        draft.applied_discount?.description ||
                        null,
                taxRate:
                        draft.taxes_included && draft.tax_lines?.[0]?.rate != null
                                ? Number(draft.tax_lines[0].rate) * 100
                                : undefined,
                lineItems: (draft.line_items || []).map((li, idx) => ({
                        code: li.sku || "",
                        name: li.title || "",
                        option1: li.variant_title || "",
                        qty: Number(li.quantity || 0),
                        unitPrice: li.price != null ? Number(li.price) : 0,
                        discount: li.applied_discount?.amount
                                ? Number(li.applied_discount.amount)
                                : 0,
                        taxRate:
                                draft.taxes_included && li.tax_lines?.[0]?.rate != null
                                        ? Number(li.tax_lines[0].rate) * 100
                                        : undefined,
                        sort: idx + 1,
                })),
	};
	Object.keys(quote).forEach((k) => {
		if (quote[k] === undefined || quote[k] === null || quote[k] === "")
			delete quote[k];
	});
	return quote;
}

function summarizeDraft(draft) {
	return {
		id: draft.id,
		name: draft.name,
		currency: draft.currency,
		taxes_included: draft.taxes_included,
		line_items: (draft.line_items || []).map((li) => ({
			sku: li.sku,
			title: li.title,
			qty: li.quantity,
			price: li.price,
		})),
	};
}

export default async function handler(req, res) {
        // GET: return captured events
        if (req.method === "GET") {
                return res.status(200).json({ events: recentEvents });
        }

	if (req.method !== "POST") return res.status(405).send("Method Not Allowed");
	if (!allowedShop(req.headers)) return res.status(401).send("invalid shop");

	const reqId = req.headers["x-shopify-event-id"] || crypto.randomUUID();
	const shop = req.headers["x-shopify-shop-domain"] || "unknown";
	const topic = req.headers["x-shopify-topic"] || "unknown";
	const triggeredAt =
		req.headers["x-shopify-triggered-at"] || new Date().toISOString();

	const chunks = [];
	for await (const chunk of req)
		chunks.push(Buffer.isBuffer(chunk) ? chunk : Buffer.from(chunk));
	const rawBody = Buffer.concat(chunks);

	if (!verifyShopifyHmac(rawBody, req.headers))
		return res.status(401).send("invalid hmac");

	let payload;
	try {
		payload = JSON.parse(rawBody.toString("utf8"));
	} catch {
		return res.status(400).send("invalid json");
	}
	const draft = payload.draft_order || payload;

	const capture = {
		id: reqId,
		receivedAt: new Date().toISOString(),
		shop,
		topic,
		triggeredAt,
		headers: {
			"x-shopify-topic": req.headers["x-shopify-topic"],
			"x-shopify-shop-domain": req.headers["x-shopify-shop-domain"],
			"x-shopify-event-id": req.headers["x-shopify-event-id"],
			"x-shopify-triggered-at": req.headers["x-shopify-triggered-at"],
		},
		body: draft,
	};
        capture.raw = rawBody.toString("utf8");
	recordEvent(capture);

        console.log(
                JSON.stringify({
                        tag: "shopify.draft.summary",
                        reqId,
                        shop,
                        topic,
                        triggeredAt,
                        draft: summarizeDraft(draft),
                })
        );

        console.log(
                JSON.stringify({
                        tag: "shopify.draft.full",
                        reqId,
                        shop,
                        topic,
                        triggeredAt,
                        draft,
                })
        );

	try {
		const quote = mapDraftOrderToCin7Quote(draft);

                if (!quote.memberEmail) {
			console.warn(
				JSON.stringify({
					tag: "cin7.precondition.missingEmail",
					reqId,
					reference: quote.reference,
                                        note: "No email found on draft/customer; Cin7 requires email when memberId is not provided.",
				})
			);
			return res.status(200).send("ok");
		}

		try {
			const r = await axios.get(`${CIN7_BASE_URL}/v1/Contacts`, {
				params: {
                                        fields: "id,email",
                                        where: `email='${quote.memberEmail}'`,
					rows: 1,
				},
				headers: { Authorization: CIN7_AUTH_HEADER },
				timeout: 8000,
			});
			const contact = Array.isArray(r.data) ? r.data[0] : null;
			if (contact?.id) quote.memberId = contact.id;
		} catch (e) {
			console.warn(
				JSON.stringify({
					tag: "cin7.contact.lookup.failed",
					reqId,
					status: e.response?.status,
					message: e.message,
				})
			);
		}

                console.log(
                        JSON.stringify({
                                tag: "cin7.quote.preview",
                                reqId,
                                reference: quote.reference,
                                hasEmail: !!quote.memberEmail,
                                memberId: quote.memberId || 0,
                                lineCount: quote.lineItems?.length || 0,
                                codes: (quote.lineItems || []).map((l) => l.code).filter(Boolean),
                        })
                );
<<<<<<< HEAD

                console.log(
                        JSON.stringify({
                                tag: "cin7.quote.request",
                                reqId,
                                payload: quote,
                        })
                );

                const cin7Res = await axios.post(
                        `${CIN7_BASE_URL}/v1/Quotes?loadboms=false`,
                        [quote],
                        {
                                headers: {
                                        Authorization: CIN7_AUTH_HEADER,
                                        "Content-Type": "application/json",
                                },
                                timeout: 10000,
                        }
                );
=======

                console.log(
                        JSON.stringify({
                                tag: "cin7.quote.request",
                                reqId,
                                payload: quote,
                        })
                );

                const cin7Res = await axios.post(
                        `${CIN7_BASE_URL}/v1/Quotes?loadboms=false`,
                        [quote],
                        {
                                headers: {
                                        Authorization: CIN7_AUTH_HEADER,
                                        "Content-Type": "application/json",
                                },
                                timeout: 10000,
                        }
                );

>>>>>>> 2dea984b
                console.log(
                        JSON.stringify({
                                tag: "cin7.quote.response",
                                reqId,
                                data: cin7Res.data,
                        })
                );
<<<<<<< HEAD
                const result = Array.isArray(cin7Res.data)
                        ? cin7Res.data[0]
                        : cin7Res.data;
                if (result?.success) {
                        console.log(
                                JSON.stringify({
                                        tag: "cin7.quote.created",
                                        reqId,
                                        reference: quote.reference,
                                        id: result.id,
                                })
                        );
                } else {
                        console.warn(
                                JSON.stringify({
                                        tag: "cin7.quote.error",
                                        reqId,
                                        reference: quote.reference,
                                        errors: result?.errors || [],
                                })
                        );
                }
=======
                console.log(
                        JSON.stringify({
                                tag: "cin7.quote.created",
                                reqId,
                                reference: quote.reference,
                        })
                );
>>>>>>> 2dea984b

                return res.status(200).send("ok");
	} catch (err) {
		console.error(
			"Cin7 error",
			err.response?.status,
			err.response?.data?.message || err.message
		);
		return res.status(502).send("cin7 error");
	}
}<|MERGE_RESOLUTION|>--- conflicted
+++ resolved
@@ -253,7 +253,7 @@
                                 codes: (quote.lineItems || []).map((l) => l.code).filter(Boolean),
                         })
                 );
-<<<<<<< HEAD
+
 
                 console.log(
                         JSON.stringify({
@@ -274,29 +274,6 @@
                                 timeout: 10000,
                         }
                 );
-=======
-
-                console.log(
-                        JSON.stringify({
-                                tag: "cin7.quote.request",
-                                reqId,
-                                payload: quote,
-                        })
-                );
-
-                const cin7Res = await axios.post(
-                        `${CIN7_BASE_URL}/v1/Quotes?loadboms=false`,
-                        [quote],
-                        {
-                                headers: {
-                                        Authorization: CIN7_AUTH_HEADER,
-                                        "Content-Type": "application/json",
-                                },
-                                timeout: 10000,
-                        }
-                );
-
->>>>>>> 2dea984b
                 console.log(
                         JSON.stringify({
                                 tag: "cin7.quote.response",
@@ -304,7 +281,7 @@
                                 data: cin7Res.data,
                         })
                 );
-<<<<<<< HEAD
+
                 const result = Array.isArray(cin7Res.data)
                         ? cin7Res.data[0]
                         : cin7Res.data;
@@ -327,15 +304,6 @@
                                 })
                         );
                 }
-=======
-                console.log(
-                        JSON.stringify({
-                                tag: "cin7.quote.created",
-                                reqId,
-                                reference: quote.reference,
-                        })
-                );
->>>>>>> 2dea984b
 
                 return res.status(200).send("ok");
 	} catch (err) {
